/*
<<<<<<< HEAD
 * $FreeBSD: projects/zfsd/head/lib/libz/Symbol.map 206709 2010-04-16 20:07:24Z delphij $
=======
 * $FreeBSD$
>>>>>>> 186ddf96
 */

ZLIB_1.2.7.1 {
	inflateGetDictionary;
	gzvprintf;
};

ZLIB_1.2.7.0 {
	deflatePending;
	deflateResetKeep;
	gzgetc_;
	inflateResetKeep;
};

ZLIB_1.2.4.0 {
	adler32;
	adler32_combine;
	adler32_combine64;
	compress;
	compress2;
	compressBound;
	crc32;
	crc32_combine;
	crc32_combine64;
	deflate;
	deflateBound;
	deflateCopy;
	deflateEnd;
	deflateInit2_;
	deflateInit_;
	deflateParams;
	deflatePrime;
	deflateReset;
	deflateSetDictionary;
	deflateSetHeader;
	deflateTune;
	get_crc_table;
	gzbuffer;
	gzclearerr;
	gzclose;
	gzclose_r;
	gzclose_w;
	gzdirect;
	gzdopen;
	gzeof;
	gzerror;
	gzflush;
	gzgetc;
	gzgets;
	gzoffset;
	gzoffset64;
	gzopen;
	gzopen64;
	gzprintf;
	gzputc;
	gzputs;
	gzread;
	gzrewind;
	gzseek;
	gzseek64;
	gzsetparams;
	gztell;
	gztell64;
	gzungetc;
	gzwrite;
	inflate;
	inflateBack;
	inflateBackEnd;
	inflateBackInit_;
	inflateCopy;
	inflateEnd;
	inflateGetHeader;
	inflateInit2_;
	inflateInit_;
	inflateMark;
	inflatePrime;
	inflateReset;
	inflateReset2;
	inflateSetDictionary;
	inflateSync;
	inflateSyncPoint;
	inflateUndermine;
	uncompress;
	zError;
	zlibCompileFlags;
	zlibVersion;
};

FBSD_1.2 {
	zopen;
};

ZLIBprivate_1.0 {
	_tr_align;
	_tr_flush_block;
	_tr_init;
	_tr_stored_block;
	_tr_tally;
	gz_error;
	inflate_fast;
	inflate_table;
	longest_match;
	match_init;
	zcalloc;
	zcfree;
};<|MERGE_RESOLUTION|>--- conflicted
+++ resolved
@@ -1,9 +1,5 @@
 /*
-<<<<<<< HEAD
- * $FreeBSD: projects/zfsd/head/lib/libz/Symbol.map 206709 2010-04-16 20:07:24Z delphij $
-=======
  * $FreeBSD$
->>>>>>> 186ddf96
  */
 
 ZLIB_1.2.7.1 {
